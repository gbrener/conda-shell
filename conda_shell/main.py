--- conflicted
+++ resolved
@@ -108,18 +108,9 @@
     function is used to determine whether the environment was created by
     conda-shell.
     """
-<<<<<<< HEAD
-    conda_info_cmd = ['conda', 'info', '--envs', '--json']
-    conda_info = json.loads(subprocess.check_output(conda_info_cmd,
-                                                    universal_newlines=True))
-    print('@@@@@ conda_info:', conda_info)
-    envs = conda_info['envs']
-    env_dpaths = sorted(filter(is_shell_env, envs),
-=======
     envs = os.listdir(prefix)
     env_dpaths = sorted(map(lambda env: os.path.join(prefix, env),
                             filter(is_shell_env, envs)),
->>>>>>> 88a76a48
                         key=lambda dpath: os.path.getmtime(dpath),
                         reverse=True)
     return env_dpaths
